from __future__ import annotations

import asyncio
import json
import logging
import os
import re
import ssl
import sys
import warnings
from collections.abc import Mapping
from contextlib import AbstractAsyncContextManager, asynccontextmanager
from pathlib import Path
from types import TracebackType
from typing import (
    Any,
    AsyncIterator,
    Optional,
    Type,
    Union,
)

import aiohttp
import attrs
from multidict import CIMultiDict
from yarl import URL

# Sub-API classes
from .configs import DockerConfigs
from .containers import DockerContainer, DockerContainers
from .events import DockerEvents
from .exceptions import DockerError
from .images import DockerImages
from .logs import DockerLog
from .networks import DockerNetwork, DockerNetworks
from .nodes import DockerSwarmNodes
from .secrets import DockerSecrets
from .services import DockerServices
from .swarm import DockerSwarm
from .system import DockerSystem
from .tasks import DockerTasks
from .types import SENTINEL, JSONObject, Sentinel
from .utils import _suppress_timeout_deprecation, httpize, parse_result
from .volumes import DockerVolume, DockerVolumes


__all__ = (
    "Docker",
    "DockerContainers",
    "DockerContainer",
    "DockerEvents",
    "DockerError",
    "DockerImages",
    "DockerLog",
    "DockerSwarm",
    "DockerConfigs",
    "DockerSecrets",
    "DockerServices",
    "DockerTasks",
    "DockerVolumes",
    "DockerVolume",
    "DockerNetworks",
    "DockerNetwork",
    "DockerSwarmNodes",
    "DockerSystem",
)

log = logging.getLogger(__name__)

_sock_search_paths = [
    Path("/run/docker.sock"),
    Path("/var/run/docker.sock"),
    Path.home() / ".docker/run/docker.sock",
]

_rx_version = re.compile(r"^v\d+\.\d+$")
_rx_tcp_schemes = re.compile(r"^(tcp|http|https)://")


class Docker:
    """
    The Docker client as the main entrypoint to the sub-APIs such as
    container, images, networks, swarm and services, etc.
    You may access such sub-API collections via the attributes of the client instance,
    like:

    .. code-block:: python

        docker = aiodocker.Docker()
        await docker.containers.list()
        await docker.images.pull(...)

    The client will auto-detect the Docker host from the ``DOCKER_HOST`` environment
    variable or search for local socket files if not specified.

    Args:
        url: The Docker daemon address as the full URL string (e.g.,
            ``"unix:///var/run/docker.sock"``, ``"tcp://127.0.0.1:2375"``,
            ``"npipe:////./pipe/docker_engine"``).
            If not specified, it will use ``DOCKER_HOST`` environment variable or auto-detect
            from common socket paths.
        connector: Custom :class:`aiohttp.BaseConnector` implementation to establish new connections to the docker host.
            If provided, it will be used instead of creating a connector based on the **url** value.
        session: Custom :class:`aiohttp.ClientSession`. If None, a new session will be
            created with the connector and timeout settings.
            The timeout configuration in this object is *ignored* by the **timeout** argument.
        timeout: :class:`aiohttp.ClientTimeout` configuration for API requests.
            If None, there is no timeout at all.
        ssl_context: SSL context for HTTPS connections. If None and ``DOCKER_TLS_VERIFY``
            is set, will create a context using ``DOCKER_CERT_PATH`` certificates.
        api_version: Pin the Docker API version (e.g., "v1.43"). Use "auto" to
            automatically detect the API version from the daemon.

    Raises:
        ValueError: Raised if the docker host cannot be determined,
            if both url and connector are incompatible,
            or if api_version format is invalid.
        OSError: On Windows, if named pipe access fails unexpectedly.
    """

    def __init__(
        self,
        url: Optional[str] = None,
        connector: Optional[aiohttp.BaseConnector] = None,
        session: Optional[aiohttp.ClientSession] = None,
        timeout: Optional[aiohttp.ClientTimeout] = None,
        ssl_context: Optional[ssl.SSLContext] = None,
        api_version: str = "auto",
    ) -> None:
        docker_host = url  # rename
        if docker_host is None:
            docker_host = os.environ.get("DOCKER_HOST", None)
        if docker_host is None:
<<<<<<< HEAD
            docker_host = self._get_docker_context_host()
        if docker_host is None:
            for sockpath in _sock_search_paths:
                if sockpath.is_socket():
                    docker_host = "unix://" + str(sockpath)
                    break
        if docker_host is None and sys.platform == "win32":
            try:
                if Path("\\\\.\\pipe\\docker_engine").exists():
                    docker_host = "npipe:////./pipe/docker_engine"
            except OSError as ex:
                if ex.winerror == 231:  # type: ignore
                    # All pipe instances are busy
                    # but the pipe definitely exists
                    docker_host = "npipe:////./pipe/docker_engine"
                else:
                    raise
=======
            if sys.platform == "win32":
                try:
                    if Path(r"\\.\pipe\docker_engine").exists():
                        docker_host = "npipe:////./pipe/docker_engine"
                    else:
                        # The default address used by Docker Client on Windows
                        docker_host = "https://127.0.0.1:2376"
                except OSError as ex:
                    if ex.winerror == 231:  # type: ignore
                        # All pipe instances are busy
                        # but the pipe definitely exists
                        docker_host = "npipe:////./pipe/docker_engine"
                    else:
                        raise
            else:
                for sockpath in _sock_search_paths:
                    if sockpath.is_socket():
                        docker_host = "unix://" + str(sockpath)
                        break

        assert docker_host is not None
>>>>>>> b0469080
        self.docker_host = docker_host

        if api_version != "auto" and _rx_version.search(api_version) is None:
            raise ValueError("Invalid API version format")
        self.api_version = api_version

        self._timeout = timeout or aiohttp.ClientTimeout()

        if docker_host is None:
            raise ValueError(
                "Missing valid docker_host."
                "Either DOCKER_HOST or local sockets are not available."
            )

        self._connection_info = docker_host
        if connector is None:
            UNIX_PRE = "unix://"
            UNIX_PRE_LEN = len(UNIX_PRE)
            WIN_PRE = "npipe://"
            WIN_PRE_LEN = len(WIN_PRE)
            if _rx_tcp_schemes.search(docker_host):
                if (
                    os.environ.get("DOCKER_TLS_VERIFY", "0") == "1"
                    and ssl_context is None
                ):
                    ssl_context = self._docker_machine_ssl_context()
                    docker_host = _rx_tcp_schemes.sub("https://", docker_host)
                connector = aiohttp.TCPConnector(ssl=ssl_context)  # type: ignore[arg-type]
                self.docker_host = docker_host
            elif docker_host.startswith(UNIX_PRE):
                connector = aiohttp.UnixConnector(docker_host[UNIX_PRE_LEN:])
                # dummy hostname for URL composition
                self.docker_host = UNIX_PRE + "localhost"
            elif docker_host.startswith(WIN_PRE):
                connector = aiohttp.NamedPipeConnector(
                    docker_host[WIN_PRE_LEN:].replace("/", "\\")
                )
                # dummy hostname for URL composition
                self.docker_host = WIN_PRE + "localhost"
            else:
                raise ValueError("Missing protocol scheme in docker_host.")
        self.connector = connector
        if session is None:
            session = aiohttp.ClientSession(
                connector=self.connector,
                timeout=self._timeout,
            )
        self.session = session

        self.events = DockerEvents(self)
        self.containers = DockerContainers(self)
        self.swarm = DockerSwarm(self)
        self.services = DockerServices(self)
        self.configs = DockerConfigs(self)
        self.secrets = DockerSecrets(self)
        self.tasks = DockerTasks(self)
        self.images = DockerImages(self)
        self.volumes = DockerVolumes(self)
        self.networks = DockerNetworks(self)
        self.nodes = DockerSwarmNodes(self)
        self.system = DockerSystem(self)

        # legacy aliases
        self.pull = self.images.pull
        self.push = self.images.push

    async def __aenter__(self) -> Docker:
        return self

    async def __aexit__(
        self,
        exc_type: Optional[Type[BaseException]],
        exc_val: Optional[BaseException],
        exc_tb: Optional[TracebackType],
    ) -> None:
        await self.close()

    async def close(self) -> None:
        """Close the Docker client and release resources.

        Stops the event monitoring and closes the underlying aiohttp session,
        releasing all associated resources including connections.
        """
        await self.events.stop()
        await self.session.close()

    async def auth(self, **credentials: Any) -> dict[str, Any]:
        """Authenticate with Docker registry.

        Validates registry credentials and returns authentication information.

        Args:
            credentials: Registry authentication credentials.
                Typically includes:

                - ``username`` (str): Registry username
                - ``password`` (str): Registry password
                - ``serveraddress`` (str, optional): Registry server address without a protocol

                If you have an identity token issued in prior, you may pass ``identitytoken`` only.

        Returns:
            Authentication response from the Docker daemon,
            including:

            - ``Status`` (str): A string message like "Login Succeeded"
            - ``IdentityToken`` (str): The identity token

        Raises:
            DockerError: If authentication fails or credentials are invalid.
        """
        response = await self._query_json("auth", "POST", data=credentials)
        return response

    async def version(self) -> dict[str, Any]:
        """Get Docker daemon version information.

        Retrieves version details about the Docker daemon including API version,
        OS, architecture, and component versions.

        Returns:
            A dict containing version information with keys
            like:

            - ``Version`` (str): Docker version
            - ``ApiVersion`` (str): API version
            - ``Os`` (str): Operating system
            - ``Arch`` (str): Architecture
            - ``KernelVersion`` (str): Kernel version
            - ``GitCommit`` (str): Git commit hash

            and additional component-specific information.

        Raises:
            DockerError: If the request fails or daemon is unreachable.
        """
        data = await self._query_json("version")
        return data

    def _canonicalize_url(
        self, path: Union[str, URL], *, versioned_api: bool = True
    ) -> URL:
        if isinstance(path, URL):
            assert not path.is_absolute()
        if versioned_api:
            return URL(
                "{self.docker_host}/{self.api_version}/{path}".format(
                    self=self, path=path
                )
            )
        else:
            return URL(f"{self.docker_host}/{path}")

    async def _check_version(self) -> None:
        if self.api_version == "auto":
            ver = await self._query_json("version", versioned_api=False)
            self.api_version = "v" + str(ver["ApiVersion"])

    @asynccontextmanager
    async def _query(
        self,
        path: str | URL,
        method: str = "GET",
        *,
        params: Optional[JSONObject] = None,
        data: Optional[Any] = None,
        headers: Optional[Mapping[str, str | int | bool]] = None,
        timeout: float | aiohttp.ClientTimeout | None | Sentinel = SENTINEL,
        chunked: Optional[bool] = None,
        read_until_eof: bool = True,
        versioned_api: bool = True,
    ) -> AsyncIterator[aiohttp.ClientResponse]:
        """
        Get the response object by performing the HTTP request.
        The caller is responsible to finalize the response object
        via the async context manager protocol.
        """
        yield await self._do_query(
            path=path,
            method=method,
            params=params,
            data=data,
            headers=headers,
            timeout=timeout,
            chunked=chunked,
            read_until_eof=read_until_eof,
            versioned_api=versioned_api,
        )

    async def _do_query(
        self,
        path: str | URL,
        method: str,
        *,
        params: Optional[JSONObject] = None,
        data: Any = None,
        headers: Optional[Mapping[str, str | int | bool]] = None,
        timeout: float | aiohttp.ClientTimeout | None | Sentinel = SENTINEL,
        chunked: Optional[bool] = None,
        read_until_eof: bool = True,
        versioned_api: bool = True,
    ) -> aiohttp.ClientResponse:
        if versioned_api:
            await self._check_version()
        url = self._canonicalize_url(path, versioned_api=versioned_api)
        _headers: CIMultiDict[str | int | bool] = CIMultiDict()
        if headers:
            _headers.update(headers)
        if "Content-Type" not in _headers:
            _headers["Content-Type"] = "application/json"
        # Derive from the timeout configured upon the client instance creation.
        _timeout = self._timeout
        match timeout:
            case float():
                if not _suppress_timeout_deprecation.get():
                    warnings.warn(
                        "Manually setting the total timeout is highly discouraged. "
                        "Use asyncio.timeout() block instead.",
                        DeprecationWarning,
                        stacklevel=2,
                    )
                _timeout = attrs.evolve(_timeout, total=timeout)
            case aiohttp.ClientTimeout():
                # Override with the caller's decision.
                _timeout = timeout
            case None:
                # Infinite timeout.
                _timeout = aiohttp.ClientTimeout()
            case Sentinel.TOKEN:
                # Use the client-level config.
                pass
        try:
            real_params = httpize(params)
            real_headers = httpize(_headers)
            response = await self.session.request(
                method,
                url,
                params=real_params,
                headers=real_headers,
                data=data,
                timeout=_timeout,
                chunked=chunked,
                read_until_eof=read_until_eof,
            )
        except asyncio.TimeoutError:
            raise
        except aiohttp.ClientConnectionError as exc:
            raise DockerError(
                900,
                {
                    "message": (
                        f"Cannot connect to Docker Engine via {self._connection_info} "
                        f"[{exc}]"
                    )
                },
            )
        if (response.status // 100) in [4, 5]:
            what = await response.read()
            content_type = response.headers.get("content-type", "")
            response.close()
            if content_type == "application/json":
                raise DockerError(response.status, json.loads(what.decode("utf8")))
            else:
                raise DockerError(response.status, {"message": what.decode("utf8")})
        return response

    async def _query_json(
        self,
        path: str | URL,
        method: str = "GET",
        *,
        params: Optional[JSONObject] = None,
        data: Optional[Any] = None,
        headers: Optional[Mapping[str, str | int | bool]] = None,
        timeout: float | aiohttp.ClientTimeout | None | Sentinel = SENTINEL,
        read_until_eof: bool = True,
        versioned_api: bool = True,
    ) -> Any:
        """
        A shorthand of _query() that treats the input as JSON.
        """
        _headers: CIMultiDict[str | int | bool] = CIMultiDict()
        if headers:
            _headers.update(headers)
        if "Content-Type" not in _headers:
            _headers["Content-Type"] = "application/json"
        if data is not None and not isinstance(data, (str, bytes)):
            data = json.dumps(data)
        async with self._query(
            path,
            method,
            params=params,
            data=data,
            headers=_headers,
            timeout=timeout,
            read_until_eof=read_until_eof,
            versioned_api=versioned_api,
        ) as response:
            data = await parse_result(response)
            return data

    def _query_chunked_post(
        self,
        path: str | URL,
        method: str = "POST",
        *,
        params: Optional[JSONObject] = None,
        data: Optional[Any] = None,
        headers: Optional[Mapping[str, str | int | bool]] = None,
        timeout: float | aiohttp.ClientTimeout | None | Sentinel = SENTINEL,
        read_until_eof: bool = True,
        versioned_api: bool = True,
    ) -> AbstractAsyncContextManager[aiohttp.ClientResponse]:
        """
        A shorthand for uploading data by chunks
        """
        _headers: CIMultiDict[str | int | bool] = CIMultiDict()
        if headers:
            _headers.update(headers)
        if "Content-Type" not in _headers:
            _headers["Content-Type"] = "application/octet-stream"
        return self._query(
            path,
            method,
            params=params,
            data=data,
            headers=headers,
            timeout=timeout,
            chunked=True,
            read_until_eof=read_until_eof,
        )

    async def _websocket(
        self, path: Union[str, URL], **params: Any
    ) -> aiohttp.ClientWebSocketResponse:
        if not params:
            params = {"stdin": True, "stdout": True, "stderr": True, "stream": True}
        url = self._canonicalize_url(path)
        # ws_connect() does not have params arg.
        url = url.with_query(httpize(params))
        ws = await self.session.ws_connect(
            url,
            protocols=["chat"],
            origin="http://localhost",
            autoping=True,
            autoclose=True,
        )
        return ws

    @staticmethod
    def _docker_machine_ssl_context() -> ssl.SSLContext:
        """
        Create a SSLContext object using DOCKER_* env vars.
        """
        context = ssl.create_default_context(purpose=ssl.Purpose.SERVER_AUTH)
        context.set_ciphers(ssl._RESTRICTED_SERVER_CIPHERS)  # type: ignore
        certs_path = os.environ.get("DOCKER_CERT_PATH", None)
        if certs_path is None:
            raise ValueError("Cannot create ssl context, DOCKER_CERT_PATH is not set!")
        certs_path2 = Path(certs_path)
        context.load_verify_locations(cafile=str(certs_path2 / "ca.pem"))
        context.load_cert_chain(
            certfile=str(certs_path2 / "cert.pem"), keyfile=str(certs_path2 / "key.pem")
        )
        return context

    @staticmethod
    def _get_docker_context_host() -> Optional[str]:
        current_context_name = os.environ.get("DOCKER_CONTEXT", None)
        if current_context_name is None:
            try:
                docker_config_path = Path.home() / ".docker" / "config.json"
                docker_config = json.loads(docker_config_path.read_bytes())
            except IOError:
                return None
            current_context_name = docker_config.get("currentContext", "default")

        for meta_path in (Path.home() / ".docker" / "contexts" / "meta").glob(
            "*/meta.json"
        ):
            context_data = json.loads(meta_path.read_bytes())
            if context_data["Name"] == current_context_name:
                return context_data["Endpoints"]["docker"]["Host"]
        return None<|MERGE_RESOLUTION|>--- conflicted
+++ resolved
@@ -131,7 +131,6 @@
         if docker_host is None:
             docker_host = os.environ.get("DOCKER_HOST", None)
         if docker_host is None:
-<<<<<<< HEAD
             docker_host = self._get_docker_context_host()
         if docker_host is None:
             for sockpath in _sock_search_paths:
@@ -140,8 +139,11 @@
                     break
         if docker_host is None and sys.platform == "win32":
             try:
-                if Path("\\\\.\\pipe\\docker_engine").exists():
+                if Path(r"\\.\pipe\docker_engine").exists():
                     docker_host = "npipe:////./pipe/docker_engine"
+                else:
+                    # The default address used by Docker Client on Windows
+                    docker_host = "https://127.0.0.1:2376"
             except OSError as ex:
                 if ex.winerror == 231:  # type: ignore
                     # All pipe instances are busy
@@ -149,29 +151,8 @@
                     docker_host = "npipe:////./pipe/docker_engine"
                 else:
                     raise
-=======
-            if sys.platform == "win32":
-                try:
-                    if Path(r"\\.\pipe\docker_engine").exists():
-                        docker_host = "npipe:////./pipe/docker_engine"
-                    else:
-                        # The default address used by Docker Client on Windows
-                        docker_host = "https://127.0.0.1:2376"
-                except OSError as ex:
-                    if ex.winerror == 231:  # type: ignore
-                        # All pipe instances are busy
-                        # but the pipe definitely exists
-                        docker_host = "npipe:////./pipe/docker_engine"
-                    else:
-                        raise
-            else:
-                for sockpath in _sock_search_paths:
-                    if sockpath.is_socket():
-                        docker_host = "unix://" + str(sockpath)
-                        break
 
         assert docker_host is not None
->>>>>>> b0469080
         self.docker_host = docker_host
 
         if api_version != "auto" and _rx_version.search(api_version) is None:
