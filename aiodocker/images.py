from __future__ import annotations

import io
import json
import warnings
from typing import (
    TYPE_CHECKING,
    Any,
    AsyncIterator,
    Dict,
<<<<<<< HEAD
=======
    List,
    Literal,
>>>>>>> 7b3d86f5
    Mapping,
    Optional,
    Union,
    cast,
    overload,
)

from .jsonstream import json_stream_list, json_stream_stream
from .types import JSONList, JSONObject, SupportsRead
from .utils import clean_map, compose_auth_header


if TYPE_CHECKING:
    from .docker import Docker


class DockerImages:
    def __init__(self, docker: Docker) -> None:
        self.docker = docker

    async def list(self, **params) -> JSONObject:
        """
        List of images
        """
        response = await self.docker._query_json("images/json", "GET", params=params)
        return response

    async def inspect(self, name: str) -> JSONObject:
        """
        Return low-level information about an image

        Args:
            name: name of the image
        """
        response = await self.docker._query_json(f"images/{name}/json")
        return response

    async def get(self, name: str) -> JSONObject:
        warnings.warn(
            """images.get is deprecated and will be removed in the next release,
            please use images.inspect instead.""",
            DeprecationWarning,
            stacklevel=2,
        )
        return await self.inspect(name)

    async def history(self, name: str) -> JSONObject:
        response = await self.docker._query_json(f"images/{name}/history")
        return response

    @overload
    async def pull(
        self,
        from_image: str,
        *,
        auth: Optional[Union[JSONObject, str, bytes]] = None,
        tag: Optional[str] = None,
        repo: Optional[str] = None,
        platform: Optional[str] = None,
        stream: Literal[False] = False,
    ) -> Dict[str, Any]: ...

    @overload
    def pull(
        self,
        from_image: str,
        *,
        auth: Optional[Union[JSONObject, str, bytes]] = None,
        tag: Optional[str] = None,
        repo: Optional[str] = None,
        platform: Optional[str] = None,
        stream: Literal[True],
    ) -> AsyncIterator[Dict[str, Any]]: ...

    def pull(
        self,
        from_image: str,
        *,
        auth: Optional[Union[JSONObject, str, bytes]] = None,
        tag: Optional[str] = None,
        repo: Optional[str] = None,
        platform: Optional[str] = None,
        stream: bool = False,
    ) -> Any:
        """
        Similar to `docker pull`, pull an image locally

        Args:
            fromImage: name of the image to pull
            repo: repository name given to an image when it is imported
            tag: if empty when pulling an image all tags
                 for the given image to be pulled
            platform: platform in the format `os[/arch[/variant]]`
            auth: special {'auth': base64} pull private repo
        """
        image = from_image  # TODO: clean up
        params = {"fromImage": image}
        headers = {}
        if repo:
            params["repo"] = repo
        if tag:
            params["tag"] = tag
        if platform:
            params["platform"] = platform
        if auth is not None:
            registry, has_registry_host, _ = image.partition("/")
            if not has_registry_host:
                raise ValueError(
                    "Image should have registry host "
                    "when auth information is provided"
                )
            # TODO: assert registry == repo?
            headers["X-Registry-Auth"] = compose_auth_header(auth, registry)
        cm = self.docker._query("images/create", "POST", params=params, headers=headers)
        return self._handle_response(cm, stream)

    def _handle_response(self, cm, stream):
        if stream:
            return self._handle_stream(cm)
        else:
            return self._handle_list(cm)

    async def _handle_stream(self, cm):
        async with cm as response:
            async for item in json_stream_stream(response):
                yield item

    async def _handle_list(self, cm):
        async with cm as response:
            return await json_stream_list(response)

    @overload
    async def push(
        self,
        name: str,
        *,
        auth: Optional[Union[JSONObject, str, bytes]] = None,
        tag: Optional[str] = None,
        stream: Literal[False] = False,
    ) -> Dict[str, Any]: ...

    @overload
    def push(
        self,
        name: str,
        *,
        auth: Optional[Union[JSONObject, str, bytes]] = None,
        tag: Optional[str] = None,
        stream: Literal[True],
    ) -> AsyncIterator[Dict[str, Any]]: ...

    def push(
        self,
        name: str,
        *,
        auth: Optional[Union[JSONObject, str, bytes]] = None,
        tag: Optional[str] = None,
        stream: bool = False,
    ) -> Any:
        params = {}
        headers = {
            # Anonymous push requires a dummy auth header.
            "X-Registry-Auth": "placeholder"
        }
        if tag:
            params["tag"] = tag
        if auth is not None:
            registry, has_registry_host, _ = name.partition("/")
            if not has_registry_host:
                raise ValueError(
                    "Image should have registry host "
                    "when auth information is provided"
                )
            headers["X-Registry-Auth"] = compose_auth_header(auth, registry)
        cm = self.docker._query(
            f"images/{name}/push",
            "POST",
            params=params,
            headers=headers,
        )
        return self._handle_response(cm, stream)

    async def tag(self, name: str, repo: str, *, tag: Optional[str] = None) -> bool:
        """
        Tag the given image so that it becomes part of a repository.

        Args:
            name: name/id of the image to be tagged
            repo: the repository to tag in
            tag: the name for the new tag
        """
        params = {"repo": repo}

        if tag:
            params["tag"] = tag

        async with self.docker._query(
            f"images/{name}/tag",
            "POST",
            params=params,
            headers={"content-type": "application/json"},
        ):
            return True

    async def delete(
        self, name: str, *, force: bool = False, noprune: bool = False
    ) -> JSONList:
        """
        Remove an image along with any untagged parent
        images that were referenced by that image

        Args:
            name: name/id of the image to delete
            force: remove the image even if it is being used
                   by stopped containers or has other tags
            noprune: don't delete untagged parent images

        Returns:
            List of deleted images
        """
        params = {"force": force, "noprune": noprune}
        response = await self.docker._query_json(
            f"images/{name}", "DELETE", params=params
        )
        return cast(JSONList, response)

    @staticmethod
    async def _stream(fileobj: SupportsRead[bytes]) -> AsyncIterator[bytes]:
        chunk = fileobj.read(io.DEFAULT_BUFFER_SIZE)
        while chunk:
            yield chunk
            chunk = fileobj.read(io.DEFAULT_BUFFER_SIZE)

    @overload
    async def build(
        self,
        *,
        remote: Optional[str] = None,
        fileobj: Optional[SupportsRead[bytes]] = None,
        path_dockerfile: Optional[str] = None,
        tag: Optional[str] = None,
        quiet: bool = False,
        nocache: bool = False,
        buildargs: Optional[Mapping[str, str]] = None,
        pull: bool = False,
        rm: bool = True,
        forcerm: bool = False,
        labels: Optional[Mapping[str, str]] = None,
        platform: Optional[str] = None,
        stream: Literal[False] = False,
        encoding: Optional[str] = None,
    ) -> Dict[str, Any]:
        pass

    @overload
    def build(
        self,
        *,
        remote: Optional[str] = None,
        fileobj: Optional[SupportsRead[bytes]] = None,
        path_dockerfile: Optional[str] = None,
        tag: Optional[str] = None,
        quiet: bool = False,
        nocache: bool = False,
        buildargs: Optional[Mapping[str, str]] = None,
        pull: bool = False,
        rm: bool = True,
        forcerm: bool = False,
        labels: Optional[Mapping[str, str]] = None,
        platform: Optional[str] = None,
        stream: Literal[True],
        encoding: Optional[str] = None,
    ) -> AsyncIterator[Dict[str, Any]]:
        pass

    def build(
        self,
        *,
        remote: Optional[str] = None,
        fileobj: Optional[SupportsRead[bytes]] = None,
        path_dockerfile: Optional[str] = None,
        tag: Optional[str] = None,
        quiet: bool = False,
        nocache: bool = False,
        buildargs: Optional[Mapping[str, str]] = None,
        pull: bool = False,
        rm: bool = True,
        forcerm: bool = False,
        labels: Optional[Mapping[str, str]] = None,
        platform: Optional[str] = None,
        stream: bool = False,
        encoding: Optional[str] = None,
    ) -> Any:
        """
        Build an image given a remote Dockerfile
        or a file object with a Dockerfile inside

        Args:
            path_dockerfile: path within the build context to the Dockerfile
            remote: a Git repository URI or HTTP/HTTPS context URI
            tag: a name and optional tag to apply to the image
            quiet: suppress verbose build output
            nocache: do not use the cache when building the image
            rm: remove intermediate containers after a successful build
            pull: downloads any updates to the FROM image in Dockerfiles
            encoding: set `Content-Encoding` for the file object your send
            forcerm: always remove intermediate containers, even upon failure
            labels: arbitrary key/value labels to set on the image
            platform: platform in the format `os[/arch[/variant]]`
            fileobj: a tar archive compressed or not
        """
        headers = {}

        params = {
            "t": tag,
            "rm": rm,
            "q": quiet,
            "pull": pull,
            "remote": remote,
            "nocache": nocache,
            "forcerm": forcerm,
            "dockerfile": path_dockerfile,
        }

        if remote is None and fileobj is None:
            raise ValueError("You need to specify either remote or fileobj")

        if fileobj and remote:
            raise ValueError("You cannot specify both fileobj and remote")

        if fileobj and not encoding:
            raise ValueError("You need to specify an encoding")

        data = None
        if fileobj:
            data = self._stream(fileobj)
            headers["content-type"] = "application/x-tar"

        if fileobj and encoding:
            headers["Content-Encoding"] = encoding

        if buildargs:
            params.update({"buildargs": json.dumps(buildargs)})

        if labels:
            params.update({"labels": json.dumps(labels)})

        if platform:
            params["platform"] = platform

        cm = self.docker._query(
            "build",
            "POST",
            params=clean_map(params),
            headers=headers,
            data=data,
        )
        return self._handle_response(cm, stream)

    def export_image(self, name: str):
        """
        Get a tarball of an image by name or id.

        Args:
            name: name/id of the image to be exported

        Returns:
            Streamreader of tarball image
        """
        return _ExportCM(self.docker._query(f"images/{name}/get", "GET"))

    def import_image(self, data, stream: bool = False):
        """
        Import tarball of image to docker.

        Args:
            data: tarball data of image to be imported

        Returns:
            Tarball of the image
        """
        headers = {"Content-Type": "application/x-tar"}
        cm = self.docker._query_chunked_post(
            "images/load", "POST", data=data, headers=headers
        )
        return self._handle_response(cm, stream)


class _ExportCM:
    def __init__(self, cm):
        self._cm = cm

    async def __aenter__(self):
        resp = await self._cm.__aenter__()
        return resp.content

    async def __aexit__(self, exc_type, exc_val, exc_tb):
        return await self._cm.__aexit__(exc_type, exc_val, exc_tb)<|MERGE_RESOLUTION|>--- conflicted
+++ resolved
@@ -8,11 +8,7 @@
     Any,
     AsyncIterator,
     Dict,
-<<<<<<< HEAD
-=======
-    List,
     Literal,
->>>>>>> 7b3d86f5
     Mapping,
     Optional,
     Union,
