--- conflicted
+++ resolved
@@ -60,14 +60,9 @@
         from_image: str,
         *,
         auth: Optional[Union[MutableMapping, str, bytes]] = None,
-<<<<<<< HEAD
-        tag: str = None,
-        repo: str = None,
-        platform: Optional[str] = None,
-=======
         tag: Optional[str] = None,
         repo: Optional[str] = None,
->>>>>>> 815ba21a
+        platform: Optional[str] = None,
         stream: Literal[False] = False,
     ) -> Dict[str, Any]:
         pass
@@ -78,15 +73,10 @@
         from_image: str,
         *,
         auth: Optional[Union[MutableMapping, str, bytes]] = None,
-<<<<<<< HEAD
-        tag: str = None,
-        repo: str = None,
-        platform: Optional[str] = None,
-=======
         tag: Optional[str] = None,
         repo: Optional[str] = None,
->>>>>>> 815ba21a
-        stream: Literal[True],
+        platform: Optional[str] = None,
+        stream: Literal[True] = True,
     ) -> AsyncIterator[Dict[str, Any]]:
         pass
 
@@ -95,14 +85,9 @@
         from_image: str,
         *,
         auth: Optional[Union[MutableMapping, str, bytes]] = None,
-<<<<<<< HEAD
-        tag: str = None,
-        repo: str = None,
-        platform: Optional[str] = None,
-=======
         tag: Optional[str] = None,
         repo: Optional[str] = None,
->>>>>>> 815ba21a
+        platform: Optional[str] = None,
         stream: bool = False,
     ) -> Any:
         """
@@ -267,12 +252,8 @@
         pull: bool = False,
         rm: bool = True,
         forcerm: bool = False,
-<<<<<<< HEAD
-        labels: Mapping = None,
-        platform: Optional[str] = None,
-=======
         labels: Optional[Mapping] = None,
->>>>>>> 815ba21a
+        platform: Optional[str] = None,
         stream: Literal[False] = False,
         encoding: Optional[str] = None,
     ) -> Dict[str, Any]:
@@ -292,12 +273,8 @@
         pull: bool = False,
         rm: bool = True,
         forcerm: bool = False,
-<<<<<<< HEAD
-        labels: Mapping = None,
-        platform: Optional[str] = None,
-=======
         labels: Optional[Mapping] = None,
->>>>>>> 815ba21a
+        platform: Optional[str] = None,
         stream: Literal[True],
         encoding: Optional[str] = None,
     ) -> AsyncIterator[Dict[str, Any]]:
@@ -316,12 +293,8 @@
         pull: bool = False,
         rm: bool = True,
         forcerm: bool = False,
-<<<<<<< HEAD
-        labels: Mapping = None,
-        platform: Optional[str] = None,
-=======
         labels: Optional[Mapping] = None,
->>>>>>> 815ba21a
+        platform: Optional[str] = None,
         stream: bool = False,
         encoding: Optional[str] = None,
     ) -> Any:
