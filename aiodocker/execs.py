import json
<<<<<<< HEAD
from typing import TYPE_CHECKING, Dict, Optional, Tuple, overload
=======
from typing import (
    TYPE_CHECKING,
    Any,
    Dict,
    Literal,
    Optional,
    Tuple,
    overload,
)
>>>>>>> 7b3d86f5

import aiohttp
from yarl import URL

from aiodocker.types import JSONObject

from .stream import Stream


if TYPE_CHECKING:
    from .docker import Docker


# When a Tty is allocated for an "exec" operation, the stdout and stderr are streamed
# straight to the client.
# When a Tty is NOT allocated, then stdout and stderr are multiplexed using the format
# given at
# https://docs.docker.com/engine/api/v1.40/#operation/ContainerAttach under the "Stream
# Format" heading. Note that that documentation is for "docker attach" but the format
# also applies to "docker exec."


class Exec:
    def __init__(self, docker: "Docker", id: str, tty: Optional[bool]) -> None:
        self.docker = docker
        self._id = id
        self._tty = tty

    @property
    def id(self) -> str:
        return self._id

    async def inspect(self) -> JSONObject:
        ret = await self.docker._query_json(f"exec/{self._id}/json")
        assert isinstance(ret["ProcessConfig"], dict)
        self._tty = bool(ret["ProcessConfig"]["tty"])
        return ret

    async def resize(self, *, h: Optional[int] = None, w: Optional[int] = None) -> None:
        dct: Dict[str, int] = {}
        if h is not None:
            dct["h"] = h
        if w is not None:
            dct["w"] = w
        if not dct:
            return
        url = URL(f"exec/{self._id}/resize").with_query(dct)
        async with self.docker._query(url, method="POST"):
            pass

    @overload
    def start(
        self,
        *,
        timeout: Optional[aiohttp.ClientTimeout] = None,
        detach: Literal[False] = False,
    ) -> Stream:
        pass

    @overload
    async def start(
        self,
        *,
        timeout: Optional[aiohttp.ClientTimeout] = None,
        detach: Literal[True],
    ) -> bytes:
        pass

    def start(self, *, timeout=None, detach=False):
        """
        Start this exec instance.
        Args:
            timeout: The timeout in seconds for the request to start the exec instance.
            detach: Indicates whether we should detach from the command (like the `-d`
                option to `docker exec`).
            tty: Indicates whether a TTY should be allocated (like the `-t` option to
                `docker exec`).
        Returns:
            If `detach` is `True`, this method will return the result of the exec
            process as a binary string.
            If `detach` is False, an `aiohttp.ClientWebSocketResponse` will be returned.
            You can use it to send and receive data the same wa as the response of
            "ws_connect" of aiohttp. If `tty` is `False`, then the messages returned
            from `receive*` will have their `extra` attribute set to 1 if the data was
            from stdout or 2 if from stderr.
        """
        if detach:
            assert self._tty is not None
            return self._start_detached(timeout, self._tty)
        else:

            async def setup() -> Tuple[URL, bytes, bool]:
                if self._tty is None:
                    await self.inspect()  # should restore tty
                assert self._tty is not None
                return (
                    URL(f"exec/{self._id}/start"),
                    json.dumps({"Detach": False, "Tty": self._tty}).encode("utf8"),
                    self._tty,
                )

            return Stream(self.docker, setup, timeout)

    async def _start_detached(
        self,
        timeout: Optional[aiohttp.ClientTimeout] = None,
        tty: bool = False,
    ) -> bytes:
        if self._tty is None:
            await self.inspect()  # should restore tty
        assert self._tty is not None
        async with self.docker._query(
            f"exec/{self._id}/start",
            method="POST",
            headers={"Content-Type": "application/json"},
            data=json.dumps({"Detach": True, "Tty": tty}),
            timeout=timeout,
        ) as response:
            result = await response.read()
            await response.release()
            return result<|MERGE_RESOLUTION|>--- conflicted
+++ resolved
@@ -1,17 +1,12 @@
 import json
-<<<<<<< HEAD
-from typing import TYPE_CHECKING, Dict, Optional, Tuple, overload
-=======
 from typing import (
     TYPE_CHECKING,
-    Any,
     Dict,
     Literal,
     Optional,
     Tuple,
     overload,
 )
->>>>>>> 7b3d86f5
 
 import aiohttp
 from yarl import URL
