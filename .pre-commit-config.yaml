--- conflicted
+++ resolved
@@ -4,11 +4,7 @@
   autoupdate_schedule: quarterly
 repos:
 - repo: https://github.com/pre-commit/pre-commit-hooks
-<<<<<<< HEAD
   rev: v6.0.0
-=======
-  rev: v5.0.0
->>>>>>> 3cbe0db9
   hooks:
   - id: check-yaml
   - id: end-of-file-fixer
@@ -24,11 +20,7 @@
   - id: detect-private-key
     exclude: ^tests/certs/
 - repo: https://github.com/astral-sh/ruff-pre-commit
-<<<<<<< HEAD
-  rev: v0.13.3
-=======
-  rev: v0.14.2
->>>>>>> 3cbe0db9
+  rev: v0.14.3
   hooks:
   - id: ruff
     args: ['--fix']
